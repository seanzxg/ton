/**
 * Copyright (c) Whales Corp. 
 * All Rights Reserved.
 *
 * This source code is licensed under the MIT license found in the
 * LICENSE file in the root directory of this source tree.
 */

import { HttpApi } from "./api/HttpApi";
import { AxiosAdapter } from 'axios';
<<<<<<< HEAD
import { Address, beginCell, Cell, comment, Contract, ContractProvider, ContractState, external, loadTransaction, Message, openContract, storeMessage, toNano, Transaction, TupleItem, TupleReader } from '@ton/core';
=======
import { Address, beginCell, Cell, comment, Contract, ContractProvider, ContractState, external, loadTransaction, Message, openContract, storeMessage, toNano, Transaction, Tuple, TupleItem, TupleReader } from 'ton-core';
>>>>>>> bd3f5566
import { Maybe } from "../utils/maybe";

export type TonClientParameters = {
    /**
     * API Endpoint
     */
    endpoint: string;

    /**
     * HTTP request timeout in milliseconds.
     */
    timeout?: number;

    /**
     * API Key
     */
    apiKey?: string;

    /**
     * HTTP Adapter for axios
     */
    httpAdapter?: AxiosAdapter;
}

export class TonClient {
    readonly parameters: TonClientParameters;

    #api: HttpApi;

    constructor(parameters: TonClientParameters) {
        this.parameters = {
            endpoint: parameters.endpoint
        };
        this.#api = new HttpApi(this.parameters.endpoint, {
            timeout: parameters.timeout,
            apiKey: parameters.apiKey,
            adapter: parameters.httpAdapter
        });
    }

    /**
     * Get Address Balance
     * @param address address for balance check
     * @returns balance
     */
    async getBalance(address: Address) {
        return (await this.getContractState(address)).balance;
    }

    /**
     * Invoke get method
     * @param address contract address
     * @param name name of method
     * @param params optional parameters
     * @returns stack and gas_used field
     */
    async runMethod(address: Address, name: string, stack: TupleItem[] = []): Promise<{ gas_used: number, stack: TupleReader }> {
        let res = await this.#api.callGetMethod(address, name, stack);
        if (res.exit_code !== 0) {
            throw Error('Unable to execute get method. Got exit_code: ' + res.exit_code);
        }
        return { gas_used: res.gas_used, stack: parseStack(res.stack) };
    }

    /**
     * Invoke get method
     * @param address contract address
     * @param name name of method
     * @param params optional parameters
     * @returns stack and gas_used field
     * @deprecated use runMethod instead
     */
    async callGetMethod(address: Address, name: string, stack: TupleItem[] = []): Promise<{ gas_used: number, stack: TupleReader }> {
        return this.runMethod(address, name, stack);
    }

    /**
     * Invoke get method that returns error code instead of throwing error
     * @param address contract address
     * @param name name of method
     * @param params optional parameters
     * @returns stack and gas_used field
    */
    async runMethodWithError(address: Address, name: string, params: any[] = []): Promise<{ gas_used: number, stack: TupleReader, exit_code: number }> {
        let res = await this.#api.callGetMethod(address, name, params);
        return { gas_used: res.gas_used, stack: parseStack(res.stack), exit_code: res.exit_code };
    }

    /**
     * Invoke get method that returns error code instead of throwing error
     * @param address contract address
     * @param name name of method
     * @param params optional parameters
     * @returns stack and gas_used field
     * @deprecated use runMethodWithError instead
     */
    async callGetMethodWithError(address: Address, name: string, stack: TupleItem[] = []): Promise<{ gas_used: number, stack: TupleReader }> {
        return this.runMethodWithError(address, name, stack);
    }

    /**
     * Get transactions
     * @param address address
     */
    async getTransactions(address: Address, opts: { limit: number, lt?: string, hash?: string, to_lt?: string, inclusive?: boolean }) {
        // Fetch transactions
        let tx = await this.#api.getTransactions(address, opts);
        let res: Transaction[] = [];
        for (let r of tx) {
            res.push(loadTransaction(Cell.fromBoc(Buffer.from(r.data, 'base64'))[0].beginParse()));
        }
        return res;
    }

    /**
     * Get transaction by it's id
     * @param address address
     * @param lt logical time
     * @param hash transaction hash
     * @returns transaction or null if not exist
     */
    async getTransaction(address: Address, lt: string, hash: string) {
        let res = await this.#api.getTransaction(address, lt, hash);
        if (res) {
            return loadTransaction(Cell.fromBoc(Buffer.from(res.data, 'base64'))[0].beginParse());
        } else {
            return null;
        }
    }

    /**
     * Fetch latest masterchain info
     * @returns masterchain info
     */
    async getMasterchainInfo() {
        let r = await this.#api.getMasterchainInfo();
        return {
            workchain: r.init.workchain,
            shard: r.last.shard,
            initSeqno: r.init.seqno,
            latestSeqno: r.last.seqno
        }
    }

    /**
     * Fetch latest workchain shards
     * @param seqno masterchain seqno
     */
    async getWorkchainShards(seqno: number) {
        let r = await this.#api.getShards(seqno);
        return r.map((m) => ({
            workchain: m.workchain,
            shard: m.shard,
            seqno: m.seqno
        }));
    }

    /**
     * Fetch transactions inf shards
     * @param workchain
     * @param seqno
     * @param shard
     */
    async getShardTransactions(workchain: number, seqno: number, shard: string) {
        let tx = await this.#api.getBlockTransactions(workchain, seqno, shard);
        if (tx.incomplete) {
            throw Error('Unsupported');
        }
        return tx.transactions.map((v) => ({
            account: Address.parseRaw(v.account),
            lt: v.lt,
            hash: v.hash
        }))
    }

    /**
     * Send message to a network
     * @param src source message
     */
    async sendMessage(src: Message) {
        const boc = beginCell()
            .store(storeMessage(src))
            .endCell()
            .toBoc();
        await this.#api.sendBoc(boc);
    }

    /**
     * Send file to a network
     * @param src source file
     */
    async sendFile(src: Buffer) {
        await this.#api.sendBoc(src);
    }

    /**
     * Estimate fees for external message
     * @param address target address
     * @returns 
     */
    async estimateExternalMessageFee(address: Address, args: {
        body: Cell,
        initCode: Cell | null,
        initData: Cell | null,
        ignoreSignature: boolean
    }) {
        return await this.#api.estimateFee(address, { body: args.body, initCode: args.initCode, initData: args.initData, ignoreSignature: args.ignoreSignature });
    }

    /**
     * Send external message to contract
     * @param contract contract to send message
     * @param src message body
     */
    async sendExternalMessage(contract: Contract, src: Cell) {
        if (await this.isContractDeployed(contract.address) || !contract.init) {
            const message = external({
                to: contract.address,
                body: src
            });
            await this.sendMessage(message);
        } else {
            const message = external({
                to: contract.address,
                init: { code: contract.init.code, data: contract.init.data },
                body: src
            });
            await this.sendMessage(message);
        }
    }

    /**
     * Check if contract is deployed
     * @param address addres to check
     * @returns true if contract is in active state
     */
    async isContractDeployed(address: Address) {
        return (await this.getContractState(address)).state === 'active';
    }

    /**
     * Resolves contract state
     * @param address contract address
     */
    async getContractState(address: Address) {
        let info = await this.#api.getAddressInformation(address);
        let balance = BigInt(info.balance);
        let state = info.state as 'frozen' | 'active' | 'uninitialized';
        return {
            balance,
            state,
            code: info.code !== '' ? Buffer.from(info.code, 'base64') : null,
            data: info.data !== '' ? Buffer.from(info.data, 'base64') : null,
            lastTransaction: info.last_transaction_id.lt !== '0' ? {
                lt: info.last_transaction_id.lt,
                hash: info.last_transaction_id.hash,
            } : null,
            blockId: {
                workchain: info.block_id.workchain,
                shard: info.block_id.shard,
                seqno: info.block_id.seqno
            },
            timestampt: info.sync_utime
        };
    }

    /**
     * Open contract
     * @param src source contract
     * @returns contract
     */
    open<T extends Contract>(src: T) {
        return openContract<T>(src, (args) => createProvider(this, args.address, args.init));
    }

    /**
     * Create a provider
     * @param address address
     * @param init optional init
     * @returns provider
     */
    provider(address: Address, init: { code: Cell | null, data: Cell | null } | null) {
        return createProvider(this, address, init);
    }
}

function parseStackEntry(s: any): TupleItem {
    switch (s["@type"]) {
        case "tvm.stackEntryNumber":
            return { type: 'int', value: BigInt(s.number.number) };
        case "tvm.stackEntryCell":
            return { type: 'cell', cell: Cell.fromBase64(s.cell) };
        case 'tvm.stackEntryTuple':
            return { type: 'tuple', items: s.tuple.elements.map(parseStackEntry) };
        default:
            throw Error("Unsupported item type: " + s["@type"]);
    }
}

function parseStackItem(s: any): TupleItem {
    if (s[0] === 'num') {
        let val = s[1] as string;
        if (val.startsWith('-')) {
            return { type: 'int', value: -BigInt(val.slice(1)) };
        } else {
            return { type: 'int', value: BigInt(val) };
        }
    } else if (s[0] === 'null') {
        return { type: 'null' };
    } else if (s[0] === 'cell') {
        return { type: 'cell', cell: Cell.fromBoc(Buffer.from(s[1].bytes, 'base64'))[0] };
    } else if (s[0] === 'slice') {
        return { type: 'slice', cell: Cell.fromBoc(Buffer.from(s[1].bytes, 'base64'))[0] };
    } else if (s[0] === 'builder') {
        return { type: 'builder', cell: Cell.fromBoc(Buffer.from(s[1].bytes, 'base64'))[0] };
    } else if (s[0] === 'tuple' || s[0] === 'list') {
        // toncenter.com missbehaviour
        if (s[1].elements.length === 0) {
            return { type: 'null' };
        }
        return {
            type: s[0],
            items: s[1].elements.map(parseStackEntry)
        };
    } else {
        throw Error('Unsupported stack item type: ' + s[0])
    }
}

function parseStack(src: any[]) {
    let stack: TupleItem[] = [];

    for (let s of src) {
        stack.push(parseStackItem(s));
    }

    return new TupleReader(stack);
}

function createProvider(client: TonClient, address: Address, init: { code: Cell | null, data: Cell | null } | null): ContractProvider {
    return {
        async getState(): Promise<ContractState> {
            let state = await client.getContractState(address);
            let balance = state.balance;
            let last = state.lastTransaction ? { lt: BigInt(state.lastTransaction.lt), hash: Buffer.from(state.lastTransaction.hash, 'base64') } : null;
            let storage: {
                type: 'uninit';
            } | {
                type: 'active';
                code: Maybe<Buffer>;
                data: Maybe<Buffer>;
            } | {
                type: 'frozen';
                stateHash: Buffer;
            };
            if (state.state === 'active') {
                storage = {
                    type: 'active',
                    code: state.code ? state.code : null,
                    data: state.data ? state.data : null,
                };
            } else if (state.state === 'uninitialized') {
                storage = {
                    type: 'uninit',
                };
            } else if (state.state === 'frozen') {
                storage = {
                    type: 'frozen',
                    stateHash: Buffer.alloc(0),
                };
            } else {
                throw Error('Unsupported state');
            }
            return {
                balance,
                last,
                state: storage,
            };
        },
        async get(name, args) {
            let method = await client.callGetMethod(address, name, args);
            return { stack: method.stack };
        },
        async external(message) {

            //
            // Resolve init
            //

            let neededInit: { code: Cell | null, data: Cell | null } | null = null;
            if (init && !await client.isContractDeployed(address)) {
                neededInit = init;
            }

            //
            // Send package
            //

            const ext = external({
                to: address,
                init: neededInit ? { code: neededInit.code, data: neededInit.data } : null,
                body: message
            })
            let boc = beginCell()
                .store(storeMessage(ext))
                .endCell()
                .toBoc();
            await client.sendFile(boc);
        },
        async internal(via, message) {

            // Resolve init
            let neededInit: { code: Cell | null, data: Cell | null } | null = null;
            if (init && (!await client.isContractDeployed(address))) {
                neededInit = init;
            }

            // Resolve bounce
            let bounce = true;
            if (message.bounce !== null && message.bounce !== undefined) {
                bounce = message.bounce;
            }

            // Resolve value
            let value: bigint;
            if (typeof message.value === 'string') {
                value = toNano(message.value);
            } else {
                value = message.value;
            }

            // Resolve body
            let body: Cell | null = null;
            if (typeof message.body === 'string') {
                body = comment(message.body);
            } else if (message.body) {
                body = message.body;
            }

            // Send internal message
            await via.send({
                to: address,
                value,
                bounce,
                sendMode: message.sendMode,
                init: neededInit,
                body
            });
        }
    }
}<|MERGE_RESOLUTION|>--- conflicted
+++ resolved
@@ -8,11 +8,7 @@
 
 import { HttpApi } from "./api/HttpApi";
 import { AxiosAdapter } from 'axios';
-<<<<<<< HEAD
 import { Address, beginCell, Cell, comment, Contract, ContractProvider, ContractState, external, loadTransaction, Message, openContract, storeMessage, toNano, Transaction, TupleItem, TupleReader } from '@ton/core';
-=======
-import { Address, beginCell, Cell, comment, Contract, ContractProvider, ContractState, external, loadTransaction, Message, openContract, storeMessage, toNano, Transaction, Tuple, TupleItem, TupleReader } from 'ton-core';
->>>>>>> bd3f5566
 import { Maybe } from "../utils/maybe";
 
 export type TonClientParameters = {
